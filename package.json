{
<<<<<<< HEAD
  "name": "nodejs-twitter-crawler",
  "version": "0.6.0",
  "exportName": "TwitterCrawler",
  "main": "bin/nodejs-twitter-crawler.js",
  "description": "NodeJS Crawler for Twitter",
=======
  "name": "your-component-name",
  "version": "0.4.0",
  "exportName": "YourExportedComponentName",
  "main": "bin/your-component-name.js",
  "description": "Your component description",
>>>>>>> da17654c
  "repository": {
    "type": "git",
    "url": "git@github.rtp.raleigh.ibm.com:people-insights-commons/nodejs-twitter-crawler.git"
  },
  "author": "Ary Pablo Batista <batarypa@ar.ibm.com>",
  "license": "Apache License Version 2.0",
  "keywords": [
    "twitter",
    "crawl",
    "crawling",
    "crawler",
    "tweets"
  ],
  "scripts": {
    "test": "echo \"Error: no test specified\" && exit 1"
  },
  "dependencies": {
    "extend": "~3.0.0",
    "promise": "~7.0.4",
    "twitter": "~1.2.5"
  },
  "devDependencies": {
    "babelify": "~7.2.0",
    "coffee": "~2.0.0",
    "coffee-script": "^1.10.0",
    "envify": "~3.4.0",
    "event-stream": "~3.3.2",
    "gulp": "~3.9.0",
    "gulp-browserify": "~0.5.1",
    "gulp-clean": "~0.3.1",
    "gulp-coffee": "~2.3.1",
    "gulp-concat": "~2.6.0",
    "gulp-debug": "~2.1.0",
    "gulp-filter": "~3.0.1",
    "gulp-flatten": "~0.2.0",
    "gulp-if": "~1.2.5",
    "gulp-jade": "~1.1.0",
    "gulp-jslint": "~0.2.2",
    "gulp-jsonminify": "~1.0.0",
    "gulp-minify-css": "~1.2.1",
    "gulp-nodemon": "~2.0.4",
    "gulp-rename": "~1.2.2",
    "gulp-sass": "~2.0.4",
    "gulp-uglify": "~1.4.0",
    "gulp-util": "~3.0.6",
    "optional": "~0.1.3",
    "run-sequence": "^1.1.5",
    "through2": "~2.0.0"
  },
  "private": true
}<|MERGE_RESOLUTION|>--- conflicted
+++ resolved
@@ -1,17 +1,9 @@
 {
-<<<<<<< HEAD
   "name": "nodejs-twitter-crawler",
   "version": "0.6.0",
   "exportName": "TwitterCrawler",
   "main": "bin/nodejs-twitter-crawler.js",
   "description": "NodeJS Crawler for Twitter",
-=======
-  "name": "your-component-name",
-  "version": "0.4.0",
-  "exportName": "YourExportedComponentName",
-  "main": "bin/your-component-name.js",
-  "description": "Your component description",
->>>>>>> da17654c
   "repository": {
     "type": "git",
     "url": "git@github.rtp.raleigh.ibm.com:people-insights-commons/nodejs-twitter-crawler.git"
